"""Command-line interface and helpers for the MLX server.

This module defines the Click command group used by the package and the
``launch`` command which constructs a server configuration and starts
the ASGI server. It exposes a cached ``get_server_config`` helper so
that configuration construction is deterministic and cheap to call from
tests.
"""

import asyncio
import sys

import click
from loguru import logger

from app.config import get_server_config
from app.handler.parser.factory import PARSER_REGISTRY
from app.main import start
from app.version import __version__


<<<<<<< HEAD
class UpperChoice(click.Choice):
    """Case-insensitive choice type that returns uppercase values.
=======
class Config:
    """Configuration container for server parameters."""
    def __init__(self, model_path, model_type, context_length, port, host, max_concurrency, queue_timeout, queue_size, disable_auto_resize=False, quantize=8, config_name=None, lora_paths=None, lora_scales=None, log_file=None, no_log_file=False, log_level="INFO", enable_auto_tool_choice=False, tool_call_parser=None, reasoning_parser=None, trust_remote_code=False):
        self.model_path = model_path
        self.model_type = model_type
        self.context_length = context_length
        self.port = port
        self.host = host
        self.max_concurrency = max_concurrency
        self.queue_timeout = queue_timeout
        self.queue_size = queue_size
        self.disable_auto_resize = disable_auto_resize
        self.quantize = quantize
        self.config_name = config_name
        self.log_file = log_file
        self.no_log_file = no_log_file
        self.log_level = log_level
        self.enable_auto_tool_choice = enable_auto_tool_choice
        self.tool_call_parser = tool_call_parser
        self.reasoning_parser = reasoning_parser
        self.trust_remote_code = trust_remote_code
        
        # Process comma-separated LoRA paths and scales
        if lora_paths:
            self.lora_paths = [path.strip() for path in lora_paths.split(',') if path.strip()]
        else:
            self.lora_paths = None
            
        if lora_scales:
            self.lora_scales = [float(scale.strip()) for scale in lora_scales.split(',') if scale.strip()]
        else:
            self.lora_scales = None
>>>>>>> 1db382b8

    This small convenience subclass normalizes user input in a
    case-insensitive way but returns the canonical uppercase option
    value to callers. It is useful for flags like ``--log-level``
    where the internal representation is uppercased.
    """

    def normalize_choice(self, choice, ctx):
        """Return the canonical uppercase choice or raise BadParameter.

        Parameters
        ----------
        choice:
            Raw value supplied by the user (may be ``None``).
        ctx:
            Click context object (unused here but part of the API).

        Returns
        -------
        str | None
            Uppercased canonical choice, or ``None`` if ``choice`` is
            ``None``.
        """
        if choice is None:
            return None
        upperchoice = choice.upper()
        for opt in self.choices:
            if opt.upper() == upperchoice:
                return upperchoice
        raise click.BadParameter(
            f"invalid choice: {choice!r}. (choose from {', '.join(map(repr, self.choices))})"
        )

# Configure basic logging for CLI (will be overridden by main.py)
logger.remove()  # Remove default handler
logger.add(
    sys.stderr,
    format="<green>{time:YYYY-MM-DD HH:mm:ss}</green> | "
    "<level>{level: <8}</level> | "
    "<cyan>{name}</cyan>:<cyan>{function}</cyan>:<cyan>{line}</cyan> | "
    "✦ <level>{message}</level>",
    colorize=True,
    level="INFO",
)


@click.group()
@click.version_option(
    version=__version__,
    message="""
✨ %(prog)s - OpenAI Compatible API Server for MLX models ✨
━━━━━━━━━━━━━━━━━━━━━━━━━━━━━━━━━━━━━━━━━━
🚀 Version: %(version)s
""",
)
def cli():
<<<<<<< HEAD
    """Top-level Click command group for the MLX server CLI.
=======
    """MLX Server - OpenAI Compatible API for MLX models."""
    pass


@lru_cache(maxsize=1)
def get_server_config(model_path, model_type, context_length, port, host, max_concurrency, queue_timeout, queue_size, quantize, config_name, lora_paths, lora_scales, disable_auto_resize, log_file, no_log_file, log_level, enable_auto_tool_choice, tool_call_parser, reasoning_parser, trust_remote_code):
    """Cache and return server configuration to avoid redundant processing."""
    return Config(
        model_path=model_path,
        model_type=model_type,
        context_length=context_length,
        port=port,
        host=host,
        max_concurrency=max_concurrency,
        queue_timeout=queue_timeout,
        queue_size=queue_size,
        disable_auto_resize=disable_auto_resize,
        quantize=quantize,
        config_name=config_name,
        lora_paths=lora_paths,
        lora_scales=lora_scales,
        log_file=log_file,
        no_log_file=no_log_file,
        log_level=log_level,
        enable_auto_tool_choice=enable_auto_tool_choice,
        tool_call_parser=tool_call_parser,
        reasoning_parser=reasoning_parser,
        trust_remote_code=trust_remote_code
    )
>>>>>>> 1db382b8

    Subcommands (such as ``launch``) are registered on this group and
    invoked by the console entry point.
    """
    pass


@cli.command()
@click.option(
    "--model-path",
    help="Path to the model (required for lm, multimodal, embeddings, image-generation, image-edit, whisper model types). With `image-generation` or `image-edit` model types, it should be the local path to the model.",
)
@click.option(
    "--model-type",
    default="lm",
    type=click.Choice(
        ["lm", "multimodal", "image-generation", "image-edit", "embeddings", "whisper"]
    ),
    help="Type of model to run (lm: text-only, multimodal: text+vision+audio, image-generation: flux image generation, image-edit: flux image edit, embeddings: text embeddings, whisper: audio transcription)",
)
@click.option(
    "--context-length",
    default=32768,
    type=int,
    help="Context length for language models. Only works with `lm` or `multimodal` model types.",
)
@click.option("--port", default=8000, type=int, help="Port to run the server on")
@click.option("--host", default="0.0.0.0", help="Host to run the server on")
@click.option(
    "--max-concurrency", default=1, type=int, help="Maximum number of concurrent requests"
)
@click.option("--queue-timeout", default=300, type=int, help="Request timeout in seconds")
@click.option("--queue-size", default=100, type=int, help="Maximum queue size for pending requests")
@click.option(
    "--quantize",
    default=8,
    type=int,
    help="Quantization level for the model. Only used for image-generation and image-edit Flux models.",
)
@click.option(
    "--config-name",
    default=None,
    type=click.Choice(["flux-schnell", "flux-dev", "flux-krea-dev", "flux-kontext-dev"]),
    help="Config name of the model. Only used for image-generation and image-edit Flux models.",
)
@click.option(
    "--lora-paths",
    default=None,
    type=str,
    help="Path to the LoRA file(s). Multiple paths should be separated by commas.",
)
@click.option(
    "--lora-scales",
    default=None,
    type=str,
    help="Scale factor for the LoRA file(s). Multiple scales should be separated by commas.",
)
@click.option(
    "--disable-auto-resize",
    is_flag=True,
    help="Disable automatic model resizing. Only work for Vision Language Models.",
)
@click.option(
    "--log-file",
    default=None,
    type=str,
    help="Path to log file. If not specified, logs will be written to 'logs/app.log' by default.",
)
@click.option(
    "--no-log-file",
    is_flag=True,
    help="Disable file logging entirely. Only console output will be shown.",
)
@click.option(
    "--log-level",
    default="INFO",
    type=UpperChoice(["DEBUG", "INFO", "WARNING", "ERROR", "CRITICAL"]),
)
@click.option(
    "--enable-auto-tool-choice",
    is_flag=True,
    help="Enable automatic tool choice. Only works with language models.",
)
@click.option(
    "--tool-call-parser",
    default=None,
    type=click.Choice(list(PARSER_REGISTRY.keys())),
    help="Specify tool call parser to use instead of auto-detection. Only works with language models.",
)
@click.option(
    "--reasoning-parser",
    default=None,
    type=click.Choice(list(PARSER_REGISTRY.keys())),
<<<<<<< HEAD
    help="Specify reasoning parser to use instead of auto-detection. Only works with language models.",
)
def launch(
    model_path,
    model_type,
    context_length,
    port,
    host,
    max_concurrency,
    queue_timeout,
    queue_size,
    quantize,
    config_name,
    lora_paths,
    lora_scales,
    disable_auto_resize,
    log_file,
    no_log_file,
    log_level,
    enable_auto_tool_choice,
    tool_call_parser,
    reasoning_parser,
) -> None:
    """Start the FastAPI/Uvicorn server with the supplied flags.
=======
    help="Specify reasoning parser to use instead of auto-detection. Only works with language models."
)
@click.option(
    "--trust-remote-code",
    is_flag=True,
    help="Enable trust_remote_code when loading models. This allows loading custom code from model repositories."
)
def launch(model_path, model_type, context_length, port, host, max_concurrency, queue_timeout, queue_size, quantize, config_name, lora_paths, lora_scales, disable_auto_resize, log_file, no_log_file, log_level, enable_auto_tool_choice, tool_call_parser, reasoning_parser, trust_remote_code):
    """Launch the MLX server with the specified model."""
    try:
        # Validate that config name is only used with image-generation and image-edit model types
        if config_name and model_type not in ["image-generation", "image-edit"]:
            logger.warning(f"Config name parameter '{config_name}' provided but model type is '{model_type}'. Config name is only used with image-generation and image-edit models.")
        elif model_type == "image-generation" and not config_name:
            logger.warning("Model type is 'image-generation' but no config name specified. Using default 'flux-schnell'.")
            config_name = "flux-schnell"
        elif model_type == "image-edit" and not config_name:
            logger.warning("Model type is 'image-edit' but no config name specified. Using default 'flux-kontext-dev'.")
            config_name = "flux-kontext-dev"
        
        # Get optimized configuration
        args = get_server_config(model_path, model_type, context_length, port, host, max_concurrency, queue_timeout, queue_size, quantize, config_name, lora_paths, lora_scales, disable_auto_resize, log_file, no_log_file, log_level, enable_auto_tool_choice, tool_call_parser, reasoning_parser, trust_remote_code)
        
        # Display startup information
        print_startup_banner(args)
        
        # Set up and start the server
        config = asyncio.run(setup_server(args))
        logger.info("Server configuration complete.")
        logger.info("Starting Uvicorn server...")
        uvicorn.Server(config).run()
    except KeyboardInterrupt:
        logger.info("Server shutdown requested by user. Exiting...")
    except Exception as e:
        logger.error(f"Server startup failed: {str(e)}")
        sys.exit(1)
>>>>>>> 1db382b8

    The command builds a cached server configuration object using
    ``get_server_config`` and then calls the async ``start`` routine
    which handles the event loop and server lifecycle.
    """

    args = get_server_config(
        model_path=model_path,
        model_type=model_type,
        context_length=context_length,
        port=port,
        host=host,
        max_concurrency=max_concurrency,
        queue_timeout=queue_timeout,
        queue_size=queue_size,
        quantize=quantize,
        config_name=config_name,
        lora_paths_str=lora_paths,
        lora_scales_str=lora_scales,
        disable_auto_resize=disable_auto_resize,
        log_file=log_file,
        no_log_file=no_log_file,
        log_level=log_level,
        enable_auto_tool_choice=enable_auto_tool_choice,
        tool_call_parser=tool_call_parser,
        reasoning_parser=reasoning_parser,
    )
    asyncio.run(start(args))<|MERGE_RESOLUTION|>--- conflicted
+++ resolved
@@ -19,43 +19,8 @@
 from app.version import __version__
 
 
-<<<<<<< HEAD
 class UpperChoice(click.Choice):
     """Case-insensitive choice type that returns uppercase values.
-=======
-class Config:
-    """Configuration container for server parameters."""
-    def __init__(self, model_path, model_type, context_length, port, host, max_concurrency, queue_timeout, queue_size, disable_auto_resize=False, quantize=8, config_name=None, lora_paths=None, lora_scales=None, log_file=None, no_log_file=False, log_level="INFO", enable_auto_tool_choice=False, tool_call_parser=None, reasoning_parser=None, trust_remote_code=False):
-        self.model_path = model_path
-        self.model_type = model_type
-        self.context_length = context_length
-        self.port = port
-        self.host = host
-        self.max_concurrency = max_concurrency
-        self.queue_timeout = queue_timeout
-        self.queue_size = queue_size
-        self.disable_auto_resize = disable_auto_resize
-        self.quantize = quantize
-        self.config_name = config_name
-        self.log_file = log_file
-        self.no_log_file = no_log_file
-        self.log_level = log_level
-        self.enable_auto_tool_choice = enable_auto_tool_choice
-        self.tool_call_parser = tool_call_parser
-        self.reasoning_parser = reasoning_parser
-        self.trust_remote_code = trust_remote_code
-        
-        # Process comma-separated LoRA paths and scales
-        if lora_paths:
-            self.lora_paths = [path.strip() for path in lora_paths.split(',') if path.strip()]
-        else:
-            self.lora_paths = None
-            
-        if lora_scales:
-            self.lora_scales = [float(scale.strip()) for scale in lora_scales.split(',') if scale.strip()]
-        else:
-            self.lora_scales = None
->>>>>>> 1db382b8
 
     This small convenience subclass normalizes user input in a
     case-insensitive way but returns the canonical uppercase option
@@ -89,6 +54,7 @@
             f"invalid choice: {choice!r}. (choose from {', '.join(map(repr, self.choices))})"
         )
 
+
 # Configure basic logging for CLI (will be overridden by main.py)
 logger.remove()  # Remove default handler
 logger.add(
@@ -112,39 +78,7 @@
 """,
 )
 def cli():
-<<<<<<< HEAD
     """Top-level Click command group for the MLX server CLI.
-=======
-    """MLX Server - OpenAI Compatible API for MLX models."""
-    pass
-
-
-@lru_cache(maxsize=1)
-def get_server_config(model_path, model_type, context_length, port, host, max_concurrency, queue_timeout, queue_size, quantize, config_name, lora_paths, lora_scales, disable_auto_resize, log_file, no_log_file, log_level, enable_auto_tool_choice, tool_call_parser, reasoning_parser, trust_remote_code):
-    """Cache and return server configuration to avoid redundant processing."""
-    return Config(
-        model_path=model_path,
-        model_type=model_type,
-        context_length=context_length,
-        port=port,
-        host=host,
-        max_concurrency=max_concurrency,
-        queue_timeout=queue_timeout,
-        queue_size=queue_size,
-        disable_auto_resize=disable_auto_resize,
-        quantize=quantize,
-        config_name=config_name,
-        lora_paths=lora_paths,
-        lora_scales=lora_scales,
-        log_file=log_file,
-        no_log_file=no_log_file,
-        log_level=log_level,
-        enable_auto_tool_choice=enable_auto_tool_choice,
-        tool_call_parser=tool_call_parser,
-        reasoning_parser=reasoning_parser,
-        trust_remote_code=trust_remote_code
-    )
->>>>>>> 1db382b8
 
     Subcommands (such as ``launch``) are registered on this group and
     invoked by the console entry point.
@@ -222,6 +156,7 @@
     "--log-level",
     default="INFO",
     type=UpperChoice(["DEBUG", "INFO", "WARNING", "ERROR", "CRITICAL"]),
+    help="Set the logging level. Default is INFO.",
 )
 @click.option(
     "--enable-auto-tool-choice",
@@ -238,8 +173,12 @@
     "--reasoning-parser",
     default=None,
     type=click.Choice(list(PARSER_REGISTRY.keys())),
-<<<<<<< HEAD
     help="Specify reasoning parser to use instead of auto-detection. Only works with language models.",
+)
+@click.option(
+    "--trust-remote-code",
+    is_flag=True,
+    help="Enable trust_remote_code when loading models. This allows loading custom code from model repositories.",
 )
 def launch(
     model_path,
@@ -261,46 +200,9 @@
     enable_auto_tool_choice,
     tool_call_parser,
     reasoning_parser,
+    trust_remote_code,
 ) -> None:
     """Start the FastAPI/Uvicorn server with the supplied flags.
-=======
-    help="Specify reasoning parser to use instead of auto-detection. Only works with language models."
-)
-@click.option(
-    "--trust-remote-code",
-    is_flag=True,
-    help="Enable trust_remote_code when loading models. This allows loading custom code from model repositories."
-)
-def launch(model_path, model_type, context_length, port, host, max_concurrency, queue_timeout, queue_size, quantize, config_name, lora_paths, lora_scales, disable_auto_resize, log_file, no_log_file, log_level, enable_auto_tool_choice, tool_call_parser, reasoning_parser, trust_remote_code):
-    """Launch the MLX server with the specified model."""
-    try:
-        # Validate that config name is only used with image-generation and image-edit model types
-        if config_name and model_type not in ["image-generation", "image-edit"]:
-            logger.warning(f"Config name parameter '{config_name}' provided but model type is '{model_type}'. Config name is only used with image-generation and image-edit models.")
-        elif model_type == "image-generation" and not config_name:
-            logger.warning("Model type is 'image-generation' but no config name specified. Using default 'flux-schnell'.")
-            config_name = "flux-schnell"
-        elif model_type == "image-edit" and not config_name:
-            logger.warning("Model type is 'image-edit' but no config name specified. Using default 'flux-kontext-dev'.")
-            config_name = "flux-kontext-dev"
-        
-        # Get optimized configuration
-        args = get_server_config(model_path, model_type, context_length, port, host, max_concurrency, queue_timeout, queue_size, quantize, config_name, lora_paths, lora_scales, disable_auto_resize, log_file, no_log_file, log_level, enable_auto_tool_choice, tool_call_parser, reasoning_parser, trust_remote_code)
-        
-        # Display startup information
-        print_startup_banner(args)
-        
-        # Set up and start the server
-        config = asyncio.run(setup_server(args))
-        logger.info("Server configuration complete.")
-        logger.info("Starting Uvicorn server...")
-        uvicorn.Server(config).run()
-    except KeyboardInterrupt:
-        logger.info("Server shutdown requested by user. Exiting...")
-    except Exception as e:
-        logger.error(f"Server startup failed: {str(e)}")
-        sys.exit(1)
->>>>>>> 1db382b8
 
     The command builds a cached server configuration object using
     ``get_server_config`` and then calls the async ``start`` routine
@@ -327,5 +229,7 @@
         enable_auto_tool_choice=enable_auto_tool_choice,
         tool_call_parser=tool_call_parser,
         reasoning_parser=reasoning_parser,
+        trust_remote_code=trust_remote_code,
     )
+
     asyncio.run(start(args))