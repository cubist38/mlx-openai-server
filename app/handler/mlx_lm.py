--- conflicted
+++ resolved
@@ -7,14 +7,7 @@
 from loguru import logger
 from app.models.mlx_lm import MLX_LM
 from app.core.queue import RequestQueue
-<<<<<<< HEAD
-from app.handler.parser import (
-    Qwen3ThinkingParser, Qwen3ToolParser, HarmonyParser, Glm4MoEThinkingParser, Glm4MoEToolParser, MinimaxThinkingParser, MinimaxToolParser,
-    BaseMessageConverter, Glm4MoEMessageConverter, MiniMaxMessageConverter
-)
-=======
 from app.handler.parser import ParserFactory
->>>>>>> 213ee9cb
 from app.utils.errors import create_error_response
 from typing import Any, AsyncGenerator, Dict, List, Optional, Tuple
 from app.schemas.openai import ChatCompletionRequest, EmbeddingRequest
@@ -65,28 +58,11 @@
             Tuple of (thinking_parser, tool_parser)
         """
         
-<<<<<<< HEAD
-        if self.model_type.startswith("qwen3"):
-            thinking_parser = Qwen3ThinkingParser() if enable_thinking else None
-            tool_parser = Qwen3ToolParser() if tools else None
-        elif self.model_type == "glm4_moe":
-            thinking_parser = Glm4MoEThinkingParser() if enable_thinking else None
-            tool_parser = Glm4MoEToolParser() if tools else None
-        elif self.model_type == "minimax":
-            thinking_parser = MinimaxThinkingParser() if enable_thinking else None
-            tool_parser = MinimaxToolParser() if tools else None
-        elif self.model_type == "gpt_oss":
-            # Harmony parser handles both thinking and tools
-            return HarmonyParser(), None
-            
-        return thinking_parser, tool_parser
-=======
         return ParserFactory.create_parsers(
             model_type=self.model_type,
             manual_reasoning_parser=self.reasoning_parser,
             manual_tool_parser=self.tool_call_parser,
         )
->>>>>>> 213ee9cb
 
     def _create_converter(self) -> Optional[BaseMessageConverter]:
         """
