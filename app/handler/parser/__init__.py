from app.handler.parser.harmony import HarmonyParser
from app.handler.parser.base import BaseToolParser, BaseThinkingParser, BaseMessageConverter
from app.handler.parser.qwen3 import Qwen3ToolParser, Qwen3ThinkingParser
<<<<<<< HEAD
from app.handler.parser.glm4_moe import Glm4MoEToolParser, Glm4MoEThinkingParser, Glm4MoEMessageConverter
from app.handler.parser.minimax import MinimaxToolParser, MinimaxThinkingParser, MiniMaxMessageConverter

__all__ = [
    'BaseToolParser', 
    'BaseThinkingParser', 
    'BaseMessageConverter', 
    'Qwen3ToolParser', 
    'Qwen3ThinkingParser', 
    'HarmonyParser', 
    'Glm4MoEToolParser', 
    'Glm4MoEThinkingParser', 
    'Glm4MoEMessageConverter', 
    'MinimaxToolParser', 
    'MinimaxThinkingParser', 
    'MiniMaxMessageConverter'
=======
from app.handler.parser.glm4_moe import Glm4MoEToolParser, Glm4MoEThinkingParser
from app.handler.parser.qwen3_moe import Qwen3MoEToolParser, Qwen3MoEThinkingParser
from app.handler.parser.qwen3_next import Qwen3NextToolParser, Qwen3NextThinkingParser
from app.handler.parser.qwen3_vl import Qwen3VLToolParser, Qwen3VLThinkingParser
from app.handler.parser.factory import ParserFactory


__all__ = [
    'BaseToolParser',
    'BaseThinkingParser',
    'Qwen3ToolParser',
    'Qwen3ThinkingParser',
    'HarmonyParser',
    'Glm4MoEToolParser',
    'Glm4MoEThinkingParser',
    'Qwen3MoEToolParser',
    'Qwen3MoEThinkingParser',
    'Qwen3NextToolParser',
    'Qwen3NextThinkingParser',
    'Qwen3VLToolParser',
    'Qwen3VLThinkingParser',
    'ParserFactory',
>>>>>>> 213ee9cb
]<|MERGE_RESOLUTION|>--- conflicted
+++ resolved
@@ -1,30 +1,11 @@
 from app.handler.parser.harmony import HarmonyParser
 from app.handler.parser.base import BaseToolParser, BaseThinkingParser, BaseMessageConverter
 from app.handler.parser.qwen3 import Qwen3ToolParser, Qwen3ThinkingParser
-<<<<<<< HEAD
-from app.handler.parser.glm4_moe import Glm4MoEToolParser, Glm4MoEThinkingParser, Glm4MoEMessageConverter
-from app.handler.parser.minimax import MinimaxToolParser, MinimaxThinkingParser, MiniMaxMessageConverter
-
-__all__ = [
-    'BaseToolParser', 
-    'BaseThinkingParser', 
-    'BaseMessageConverter', 
-    'Qwen3ToolParser', 
-    'Qwen3ThinkingParser', 
-    'HarmonyParser', 
-    'Glm4MoEToolParser', 
-    'Glm4MoEThinkingParser', 
-    'Glm4MoEMessageConverter', 
-    'MinimaxToolParser', 
-    'MinimaxThinkingParser', 
-    'MiniMaxMessageConverter'
-=======
 from app.handler.parser.glm4_moe import Glm4MoEToolParser, Glm4MoEThinkingParser
 from app.handler.parser.qwen3_moe import Qwen3MoEToolParser, Qwen3MoEThinkingParser
 from app.handler.parser.qwen3_next import Qwen3NextToolParser, Qwen3NextThinkingParser
 from app.handler.parser.qwen3_vl import Qwen3VLToolParser, Qwen3VLThinkingParser
 from app.handler.parser.factory import ParserFactory
-
 
 __all__ = [
     'BaseToolParser',
@@ -41,5 +22,4 @@
     'Qwen3VLToolParser',
     'Qwen3VLThinkingParser',
     'ParserFactory',
->>>>>>> 213ee9cb
 ]